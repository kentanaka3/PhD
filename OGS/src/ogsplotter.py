--- conflicted
+++ resolved
@@ -40,13 +40,8 @@
 class line_plotter(plotter):
   def __init__(
       self, x, y, xlabel=None, ylabel=None, title=None, fig=None, ax=None,
-<<<<<<< HEAD
       color=OGS_C.OGS_BLUE, gs=111, label=None, legend=False, ylim=(-100, 100),
       output=None) -> None:
-=======
-      color=OGS_C.OGS_BLUE, gs=111, label=None, legend=False,
-      output=None, xlim=None, ylim=None) -> None:
->>>>>>> 3e2aff7e
     super().__init__(fig=fig)
     self.ax = self.fig.add_subplot(gs)
     if xlabel: self.ax.set_xlabel(xlabel)
